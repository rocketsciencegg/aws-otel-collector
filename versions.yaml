--- conflicted
+++ resolved
@@ -16,11 +16,7 @@
   #Github Repo for Go Multimod: https://github.com/open-telemetry/opentelemetry-go-build-tools/tree/main/multimod
   #Goals: Centralize all the module set into one files and use this version yaml to manage all the module set during the release.
   adot-base:
-<<<<<<< HEAD
-    version: v0.26.0
-=======
     version: v0.27.0
->>>>>>> b575a2da
     modules:
       - github.com/aws-observability/aws-otel-collector
       - github.com/aws-observability/aws-otel-collector/pkg/lambdacomponents
