--- conflicted
+++ resolved
@@ -50,11 +50,7 @@
   DDB_TABLE_NAME: BatchTestCache
   MAX_JOBS: 110
   BATCH_INCLUDED_SERVICES: EKS,ECS,EC2,EKS_ARM64,EKS_FARGATE
-<<<<<<< HEAD
-  GO_VERSION: ~1.22.0
-=======
   GO_VERSION: ~1.22.1
->>>>>>> 50316fe3
 
 
 concurrency:
