# Copyright Amazon.com, Inc. or its affiliates. All Rights Reserved.
#
# Licensed under the Apache License, Version 2.0 (the "License").
# You may not use this file except in compliance with the License.
# A copy of the License is located at
#
#     http://www.apache.org/licenses/LICENSE-2.0
#
# or in the "license" file accompanying this file. This file is distributed
# on an "AS IS" BASIS, WITHOUT WARRANTIES OR CONDITIONS OF ANY KIND, either
# express or implied. See the License for the specific language governing
# permissions and limitations under the License.

name: C/I
on:
  push:
    branches:
      - main
      - release/v*
      - dev
      - test/*
    paths-ignore:
      - '.github/**'
      - '!.github/workflows/CI.yml'
      - '!.github/workflows/CI-Operator.yml'
      - '**.md'

  # from collector and contrib repo
  repository_dispatch:
    types: [dependency-build, workflow-run]

env:
  IMAGE_NAME: aws-otel-collector
  PACKAGING_ROOT: build/packages
  ECR_REPO: aws-otel-test/adot-collector-integration-test
  # TF_VAR_patch: 'true'
  PKG_SIGN_PRIVATE_KEY_NAME: aoc-linux-pkg-signing-gpg-key
  WIN_UNSIGNED_PKG_BUCKET: aoc-aws-signer-unsigned-artifact-src
  WIN_SIGNED_PKG_BUCKET: aoc-aws-signer-signed-artifact-dest
  WIN_UNSIGNED_PKG_FOLDER: OTelCollectorAuthenticode/AuthenticodeSigner-SHA256-RSA
  WIN_SIGNED_PKG_FOLDER: OTelCollectorAuthenticode/AuthenticodeSigner-SHA256-RSA
  SSM_PACKAGE_NAME: "testAWSDistroOTel-Collector"
  EKS_ARM_64_AMP_ENDPOINT: "https://aps-workspaces.us-west-2.amazonaws.com/workspaces/ws-e0c3c74f-7fdf-4e90-87d2-a61f52df40cd"
  EKS_ARM_64_CLUSTER_NAME: "collector-ci-arm64-1-21"
  EKS_ARM_64_REGION: "us-west-2"
  TESTING_FRAMEWORK_REPO: aws-observability/aws-otel-test-framework
  GITHB_RUN_ID: ${{ github.run_id }}
  DDB_TABLE_NAME: BatchTestCache
  MAX_JOBS: 90
  BATCH_INCLUDED_SERVICES: EC2,ECS
  GO_VERSION: ~1.18.9


concurrency:
  group: ci-batched${{ github.ref_name }}
  cancel-in-progress: true

permissions:
  id-token: write
  contents: read

jobs:
  create-test-ref:
    runs-on: ubuntu-latest
    outputs:
      testRef: ${{ steps.setRef.outputs.ref }}
    steps:
      - name: Set testRef output
        id: setRef
        run: |
<<<<<<< HEAD
          if [[ ${{ github.ref_name }} == release/v* ]]; then 
            echo "ref=${{github.ref_name}}" >> $GITHUB_OUTPUT
=======
          if [[ ${{ github.ref_name }} == release/v* ]] || [[ ${{ github.ref_name }} == dev ]]; then
            echo "::set-output name=ref::${{github.ref_name}}"
>>>>>>> d9967ce9
          else
            echo "ref=terraform" >> $GITHUB_OUTPUT
          fi

  build-aotutil:
    runs-on: ubuntu-latest
    needs: create-test-ref
    steps:
      - name: Check out testing framework
        uses: actions/checkout@v3
        with:
          repository: ${{ env.TESTING_FRAMEWORK_REPO }}
          path: testing-framework
          ref: ${{ needs.create-test-ref.outputs.testRef }}
      - name: Set up Go 1.x
        uses: actions/setup-go@v3
        with:
          go-version: ${{ env.GO_VERSION }}
      - name: Build aotutil
        run: cd testing-framework/cmd/aotutil && make build
      - name: Cache aotutil
        uses: actions/cache@v3
        with:
          key: "aotutil_${{ hashFiles('testing-framework/cmd/aotutil/*.go') }}_${{ hashFiles('testing-framework/cmd/aotutil/go.sum') }}"
          path: testing-framework/cmd/aotutil/aotutil

  build:
    needs:
      - create-test-ref
    runs-on: ubuntu-latest

    steps:
    # Set up building environment, patch the dev repo code on dispatch events.
    - name: Set up Go 1.x
      uses: actions/setup-go@v3
      with:
        go-version: ${{ env.GO_VERSION }}

    - uses: actions/checkout@v3

    - name: Checkout dev opentelemetry-collector-contrib
      if: github.event_name == 'repository_dispatch' && github.event.action == 'dependency-build'
      uses: actions/checkout@v3
      with:
        repository: ${{ github.repository_owner }}/opentelemetry-collector-contrib
        ref: main
        path: pkg/opentelemetry-collector-contrib

    - name: Checkout dev opentelemetry-collector
      if: github.event_name == 'repository_dispatch' && github.event.action == 'dependency-build'
      uses: actions/checkout@v3
      with:
        repository: ${{ github.repository_owner }}/opentelemetry-collector
        ref: main
        path: pkg/opentelemetry-collector

    - name: append replace statement to go.mod to build with dev repo
      if: github.event_name == 'repository_dispatch' && github.event.action == 'dependency-build'
      run: |
        echo "replace github.com/open-telemetry/opentelemetry-collector-contrib/exporter/awsxrayexporter => ./pkg/opentelemetry-collector-contrib/exporter/awsxrayexporter" >> go.mod
        echo "replace go.opentelemetry.io/collector => ./pkg/opentelemetry-collector" >> go.mod
        cat go.mod
        ls pkg
    #Cache go build and dependencies before making unit testing and build
    #Samples codes for different OS: https://github.com/actions/cache/blob/main/examples.md#go---modules
    #Since we are using Linux, the go packages are in /go/pkg/mod and build are in /.cache/go-build
    #Also speed up unit testing since go test uses the go build cache and also speed up the go build.
    - name: Cache go
      id: cached_go
      uses: actions/cache@v3
      env:
        cache-name: cached_go_modules
      with:
        path: |
          ~/go/pkg/mod
          ~/.cache/go-build
        key: v1-go-pkg-mod-${{ runner.os }}-${{ hashFiles('**/go.sum') }}

    - name: Cache binaries
      id: cached_binaries
      uses: actions/cache@v3
      with:
        key: "cached_binaries_${{ github.run_id }}"
        path: build

    # Unit Test and attach test coverage badge
    - name: Unit Test
      if: steps.cached_binaries.outputs.cache-hit != 'true'
      run: make gotest

    - name: Upload Coverage report to CodeCov
      if: steps.cached_binaries.outputs.cache-hit != 'true'
      uses: codecov/codecov-action@v3
      with:
        file: ./coverage.txt

    # Build and archive binaries into cache.
    - name: Build Binaries
      if: steps.cached_binaries.outputs.cache-hit != 'true'
      run: make build

    # upload the binaries to artifact as well because cache@v3 hasn't support windows
    - name: Upload
      uses: actions/upload-artifact@v3
      with:
        name: binary_artifacts
        path: build

  packaging-msi:
    needs: build
    runs-on: windows-latest
    steps:
      - uses: actions/checkout@v3

      - name: Download built artifacts
        uses: actions/download-artifact@v3
        with:
          name: binary_artifacts
          path: build

      - name: Display structure of downloaded files
        run: ls -R

      - name: Create msi file using candle and light
        run: .\tools\packaging\windows\create_msi.ps1

      - name: Install AWS Cli v2
        run: |
          Invoke-WebRequest -Uri "https://awscli.amazonaws.com/AWSCLIV2.msi" -OutFile "AWSCLIV2.msi"
          msiexec.exe /i AWSCLIV2.msi /passive
          [System.Environment]::SetEnvironmentVariable('Path',$Env:Path + ";C:\\Program Files\\Amazon\\AWSCLIV2",'User')

      - uses: aws-actions/configure-aws-credentials@v1-node16
        with:
          role-to-assume: ${{ secrets.COLLECTOR_PROD_PKG_SIGNER_ROLE_ARN }}
          aws-region: us-west-2

      - name: Sign windows artifacts
        run: |
          $pkgfile = "build\packages\windows\amd64\aws-otel-collector.msi"
          $hashobj = Get-FileHash -Algorithm sha256 $pkgfile
          $hash = $hashobj.Hash
          $create_date = Get-Date -format s
          aws s3api put-object "--body" $pkgfile "--bucket" ${{ env.WIN_UNSIGNED_PKG_BUCKET }} "--key" ${{ env.WIN_UNSIGNED_PKG_FOLDER }}/aws-otel-collector-$hash.msi
          $objkey = ""
          for ($num = 1 ; $num -le 60 ; $num++) { # 60 * 10 = 600s = 10min timeout
             Start-Sleep -s 10
             Write-Output "Poll number $num"
             $objkey = aws s3api list-objects "--bucket" ${{ env.WIN_SIGNED_PKG_BUCKET }} "--prefix" ${{ env.WIN_SIGNED_PKG_FOLDER }}/aws-otel-collector-$hash.msi "--output" text "--query" "Contents[?LastModified>'$create_date'].Key|[0]"
             if ($objkey -ne "None") {
               Write-Output "Found: $objkey"
               break
             } else {
               Write-Output "$objkey returned, obj not available yet, try again later"
             }
          }
          if ($objkey -eq "None") {
            Throw "Could not find the signed artifact"
          }
          aws s3api get-object "--bucket" ${{ env.WIN_SIGNED_PKG_BUCKET }} "--key" $objkey $pkgfile

      - name: Verify package signature
        run: |
          $pkgfile = "build\packages\windows\amd64\aws-otel-collector.msi"
          $sig = Get-AuthenticodeSignature $pkgfile
          $status = $sig.Status
          if ($status -ne "Valid") {
            Throw "Invalid signature found: $status"
          }
          Write-Output "Valid signature found from the package"
      - name: Upload the msi
        uses: actions/upload-artifact@v3
        with:
          name: msi_artifacts
          path: "${{ env.PACKAGING_ROOT }}"

  packaging-rpm:
    runs-on: ubuntu-latest
    needs: build
    steps:
      # Build and archive rpms into cache.
      - uses: actions/checkout@v3

      - name: Cache rpms
        id: cached_rpms
        uses: actions/cache@v3
        with:
          key: "cached_rpms_${{ github.run_id }}"
          path: "${{ env.PACKAGING_ROOT }}"

      - name: restore cached binaries
        if: steps.cached_rpms.outputs.cache-hit != 'true'
        uses: actions/cache@v3
        with:
          key: "cached_binaries_${{ github.run_id }}"
          path: build

      - name: Display structure of downloaded files
        run: ls -R

      - name: Build RPM
        if: steps.cached_rpms.outputs.cache-hit != 'true'
        run: |
          ARCH=x86_64 SOURCE_ARCH=amd64 DEST=$PACKAGING_ROOT/linux/amd64 tools/packaging/linux/create_rpm.sh
          ARCH=aarch64 SOURCE_ARCH=arm64 DEST=$PACKAGING_ROOT/linux/arm64 tools/packaging/linux/create_rpm.sh

      - uses: aws-actions/configure-aws-credentials@v1-node16
        with:
          role-to-assume: ${{ secrets.COLLECTOR_PROD_PKG_SIGNER_ROLE_ARN }}
          aws-region: us-west-2

      - name: Download Package Signing GPG key
        if: steps.cached_rpms.outputs.cache-hit != 'true'
        run: |
          aws secretsmanager get-secret-value --region us-west-2 --secret-id "$PKG_SIGN_PRIVATE_KEY_NAME" | jq -r ".SecretString" > pkg_sign_private.key
          md5sum pkg_sign_private.key

      - name: Import Package Signing GPG Key
        if: steps.cached_rpms.outputs.cache-hit != 'true'
        run: |
          gpg --import pkg_sign_private.key
          gpg --list-keys
          gpg --armor --export -a "aws-otel-collector@amazon.com" > pkg_sign_public.key
          rpm --import pkg_sign_public.key
          echo "%_gpg_name aws-otel-collector@amazon.com" > ~/.rpmmacros
          md5sum pkg_sign_public.key
          shred -fuvz pkg_sign_private.key
      - name: Sign RPM Pakcage
        if: steps.cached_rpms.outputs.cache-hit != 'true'
        run: |
          rpmsign --addsign $PACKAGING_ROOT/linux/*/*.rpm
      - name: Remove Package Signing GPG Key from local GPG Key Ring
        if: steps.cached_rpms.outputs.cache-hit != 'true'
        run: |
          gpg --fingerprint --with-colons aws-otel-collector@amazon.com grep "^fpr" | sed -n 's/^fpr:::::::::\([[:alnum:]]\+\):/\1/p' | xargs gpg --batch --yes --delete-secret-keys
          gpg --list-secret-keys
  packaging-deb:
    runs-on: ubuntu-latest
    needs: build
    steps:
      # Build and archive debs into cache.
      - uses: actions/checkout@v3

      - name: Cache Debs
        id: cached_debs
        uses: actions/cache@v3
        with:
          key: "cached_debs_${{ github.run_id }}"
          path: ${{ env.PACKAGING_ROOT }}

      - name: restore cached binaries
        if: steps.cached_debs.outputs.cache-hit != 'true'
        uses: actions/cache@v3
        with:
          key: "cached_binaries_${{ github.run_id }}"
          path: build

      - name: Build Debs
        if: steps.cached_debs.outputs.cache-hit != 'true'
        run: |
          ARCH=amd64 DEST=$PACKAGING_ROOT/debian/amd64 tools/packaging/debian/create_deb.sh
          ARCH=arm64 DEST=$PACKAGING_ROOT/debian/arm64 tools/packaging/debian/create_deb.sh
      
      - uses: aws-actions/configure-aws-credentials@v1-node16
        with:
          role-to-assume: ${{ secrets.COLLECTOR_PROD_PKG_SIGNER_ROLE_ARN }}
          aws-region: us-west-2

      - name: Download Package Signing GPG key
        if: steps.cached_debs.outputs.cache-hit != 'true'
        run: |
          aws secretsmanager get-secret-value --region us-west-2 --secret-id "$PKG_SIGN_PRIVATE_KEY_NAME" | jq -r ".SecretString" > pkg_sign_private.key
          md5sum pkg_sign_private.key

      - name: Import Package Signing GPG Key
        if: steps.cached_debs.outputs.cache-hit != 'true'
        run: |
          gpg --import pkg_sign_private.key
          gpg --list-secret-keys
          shred -fuvz pkg_sign_private.key
      - name: Sign DEB Pakcage
        if: steps.cached_debs.outputs.cache-hit != 'true'
        run: |
          sudo apt install -y dpkg-sig
          dpkg-sig --sign origin -k "aws-otel-collector@amazon.com" $PACKAGING_ROOT/debian/*/*.deb
      - name: Remove Package Signing GPG Key from local GPG Key Ring
        if: steps.cached_debs.outputs.cache-hit != 'true'
        run: |
          gpg --fingerprint --with-colons aws-otel-collector@amazon.com grep "^fpr" | sed -n 's/^fpr:::::::::\([[:alnum:]]\+\):/\1/p' | xargs gpg --batch --yes --delete-secret-keys
          gpg --list-secret-keys
  packaging-ssm:
    runs-on: ubuntu-latest
    needs: [packaging-rpm, packaging-deb, packaging-msi]
    steps:
      # Build and archive SSM package into cache.
      - uses: actions/checkout@v3

      - name: Cache SSM files
        id: cached_ssm
        uses: actions/cache@v3
        with:
          key: "cached_ssm_${{ github.run_id }}"
          path: "${{ env.PACKAGING_ROOT }}/ssm"

      - name: Restore cached rpms
        if: steps.cached_ssm.outputs.cache-hit != 'true'
        uses: actions/cache@v3
        with:
          key: "cached_rpms_${{ github.run_id }}"
          path: "${{ env.PACKAGING_ROOT }}"

      - name: Restore cached debs
        if: steps.cached_ssm.outputs.cache-hit != 'true'
        uses: actions/cache@v3
        with:
          key: "cached_debs_${{ github.run_id }}"
          path: "${{ env.PACKAGING_ROOT }}"

      - name: Download built artifacts
        if: steps.cached_ssm.outputs.cache-hit != 'true'
        uses: actions/download-artifact@v3
        with:
          name: msi_artifacts
          path: "${{ env.PACKAGING_ROOT }}"

      - run: ls -R

        # Build the ssm package and manifest by using a version with github short sha as same as e2etest-preparation.
      - name: Create zip file and manifest for SSM package
        if: steps.cached_ssm.outputs.cache-hit != 'true'
        run: |
          ssm_pkg_version="$(cat VERSION)-$(git rev-parse --short HEAD)"
          rm -rf $PACKAGING_ROOT/ssm
          python3 tools/ssm/ssm_manifest.py ${ssm_pkg_version}
  e2etest-preparation:
    runs-on: ubuntu-latest
    needs: [packaging-rpm, packaging-deb, packaging-msi, packaging-ssm]
    outputs:
      version: ${{ steps.versioning.outputs.version }}
    steps:
      # Archive all the packages into one, and build a unique version number for e2etesting
      - uses: actions/checkout@v3

      - name: Cache the packages
        id: cached_packages
        uses: actions/cache@v3
        with:
          key: "cached_packages_${{ github.run_id }}"
          path: "${{ env.PACKAGING_ROOT }}"

      - name: Restore cached rpms
        if: steps.cached_packages.outputs.cache-hit != 'true'
        uses: actions/cache@v3
        with:
          key: "cached_rpms_${{ github.run_id }}"
          path: "${{ env.PACKAGING_ROOT }}"

      - name: Restore cached debs
        if: steps.cached_packages.outputs.cache-hit != 'true'
        uses: actions/cache@v3
        with:
          key: "cached_debs_${{ github.run_id }}"
          path: "${{ env.PACKAGING_ROOT }}"

      - name: Download built artifacts
        if: steps.cached_packages.outputs.cache-hit != 'true'
        uses: actions/download-artifact@v3
        with:
          name: msi_artifacts
          path: "${{ env.PACKAGING_ROOT }}"

      - name: Restore cached ssm
        if: steps.cached_packages.outputs.cache-hit != 'true'
        uses: actions/cache@v3
        with:
          key: "cached_ssm_${{ github.run_id }}"
          path: "${{ env.PACKAGING_ROOT }}/ssm"

      - run: ls -R

      # Build a version with github short sha for the following reasons:
      # - Distingush each build for Integration test
      # - Increase more visibility to the customer and also for the dev since we publish the image for integration test.
      # - Avoid having similar layers image and only have a final result image.
      - name: Versioning for testing
        id: versioning
        run: |
          version="$(cat VERSION)-$(git rev-parse --short HEAD)"
          echo $version > $PACKAGING_ROOT/VERSION
          cat $PACKAGING_ROOT/VERSION
          echo "version=$version" >> $GITHUB_OUTPUT
  e2etest-release:
    runs-on: ubuntu-latest
    needs: [e2etest-preparation]
    steps:
      - uses: actions/checkout@v3

      - name: Cache if success
        id: e2etest-release
        uses: actions/cache@v3
        with:
          path: |
            VERSION
          key: e2etest-release-${{ github.run_id }}

      - name: restore cached rpms
        uses: actions/cache@v3
        with:
          key: "cached_packages_${{ github.run_id }}"
          path: "${{ env.PACKAGING_ROOT }}"

      - name: Restore cached binaries
        if: steps.e2etest-release.outputs.cache-hit != 'true'
        uses: actions/cache@v3
        with:
          key: "cached_binaries_${{ github.run_id }}"
          path: build

      - name: Configure AWS Credentials
        uses: aws-actions/configure-aws-credentials@v1-node16
        with:
          role-to-assume: ${{ secrets.COLLECTOR_ASSUMABLE_ROLE_ARN }}
          aws-region: us-west-2

      - name: Login to Public Integration Test ECR
        if: steps.e2etest-release.outputs.cache-hit != 'true'
        uses: docker/login-action@v2
        with:
          registry: public.ecr.aws
        env:
          AWS_REGION: us-east-1

      - name: Create SSM package
        run: |
          ssm_pkg_version=`cat build/packages/VERSION`
          (aws ssm describe-document --name ${SSM_PACKAGE_NAME} --version-name ${ssm_pkg_version} >/dev/null 2>&1) || {
            pip3 install boto3
            python3 tools/ssm/ssm_manifest.py ${ssm_pkg_version}
            aws s3 cp build/packages/ssm s3://aws-otel-collector-test/ssm/${ssm_pkg_version} --recursive
            python3 tools/ssm/ssm_create.py ${SSM_PACKAGE_NAME} ${ssm_pkg_version} aws-otel-collector-test/ssm/${ssm_pkg_version} us-west-2
          }
      - name: Upload to S3 in the testing stack
        if: steps.e2etest-release.outputs.cache-hit != 'true'
        run: s3_bucket_name=aws-otel-collector-test upload_to_latest=0 bash tools/release/image-binary-release/s3-release.sh

      - name: Set up Docker Buildx
        if: steps.e2etest-release.outputs.cache-hit != 'true'
        uses: docker/setup-buildx-action@v2

      - name: Set up QEMU
        if: steps.e2etest-release.outputs.cache-hit != 'true'
        uses: docker/setup-qemu-action@v2

      - name: Docker meta
        id: meta
        uses: docker/metadata-action@v4
        with:
          images: public.ecr.aws/${{ env.ECR_REPO }}

      #Build the adot collector image for two primary reasons:
      #-Using the adot collector image to do the integration test
      #-Export it for delivery version image in CD
      #Documentation: https://github.com/docker/build-push-action
      - name: Build ADOT collector image
        uses: docker/build-push-action@v3
        if: steps.e2etest-release.outputs.cache-hit != 'true'
        with:
          file: cmd/awscollector/Dockerfile
          context: .
          push: true
          tags: |
            public.ecr.aws/${{ env.ECR_REPO }}:${{ needs.e2etest-preparation.outputs.version }}
            public.ecr.aws/${{ env.ECR_REPO }}:latest
          build-args: BUILDMODE=copy
          cache-from: type=registry
          cache-to: type=inline
          platforms : linux/amd64, linux/arm64
          labels: ${{ steps.meta.outputs.labels }}

  get-testing-suites: 
    runs-on: ubuntu-latest
    needs: [create-test-ref]
    outputs:
      test-case-batch-key: ${{ steps.set-batches.outputs.batch-keys }}
      test-case-batch-value: ${{ steps.set-batches.outputs.batch-values }}
    steps:
      - name: Checkout
        uses: actions/checkout@v3
        with:
          repository: ${{ env.TESTING_FRAMEWORK_REPO }}
          path: testing-framework
          ref: ${{ needs.create-test-ref.outputs.testRef }}

      - name: Set up Go 1.x
        uses: actions/setup-go@v3
        with:
          go-version: ${{ env.GO_VERSION }}

        # getting the batches would look something like this
        # max jobs could be read as env or passed in as arg depending
        # on how tool is written. 
      - name: Create test batch key values
        id: set-batches
        run: |
          cd testing-framework/tools/batchTestGenerator
          go build
          ./batchTestGenerator github --testCaseFilePath=./testcases.json --maxBatch=${{ env.MAX_JOBS }} \
            --include=${{ env.BATCH_INCLUDED_SERVICES }}
      - name: List testing suites
        run: |
          echo ${{ steps.set-batches.outputs.batch-keys }}
          echo ${{ steps.set-batches.outputs.batch-values }}

  run-batch-job:
    runs-on: ubuntu-latest
    needs: [get-testing-suites, e2etest-release, e2etest-preparation, create-test-ref, build-aotutil]
    strategy:
      fail-fast: false
      matrix: ${{ fromJson(needs.get-testing-suites.outputs.test-case-batch-key) }}

    steps:
      - name: Set up JDK 11
        uses: actions/setup-java@v3
        with:
          distribution: 'zulu'
          java-version: '11'

      - name: Set up terraform
        uses: hashicorp/setup-terraform@v2

      - name: Configure AWS Credentials
        if: steps.e2etest-eks.outputs.cache-hit != 'true'
        uses: aws-actions/configure-aws-credentials@v1-node16
        with:
          role-to-assume: ${{ secrets.COLLECTOR_ASSUMABLE_ROLE_ARN }}
          aws-region: us-west-2
          # 6 hours
          role-duration-seconds: 21600
      
      - name: Checkout testing framework
        uses: actions/checkout@v3
        with:
          repository: ${{ env.TESTING_FRAMEWORK_REPO }}
          path: testing-framework
          ref: ${{ needs.create-test-ref.outputs.testRef }}

      - name: create test-case-batch file
        run: |
          jsonStr='${{ needs.get-testing-suites.outputs.test-case-batch-value }}'
          jsonStr="$(jq -r '.${{ matrix.BatchKey }} | join("\n")' <<< "${jsonStr}")"
          echo "$jsonStr" >> testing-framework/terraform/test-case-batch
          cat testing-framework/terraform/test-case-batch
      - name: Get TTL_DATE for cache
        id: date
        run: echo "ttldate=$(date -u -d "+7 days" +%s)" >> $GITHUB_OUTPUT

      - name: Restore aotutil
        uses: actions/cache@v3
        with:
          key: "aotutil_${{ hashFiles('testing-framework/cmd/aotutil/*.go') }}_${{ hashFiles('testing-framework/cmd/aotutil/go.sum') }}"
          path: testing-framework/cmd/aotutil/aotutil

      - name: run tests
        run: |
          export TTL_DATE=${{ steps.date.outputs.ttldate }}
          export TF_VAR_aoc_version=${{ needs.e2etest-preparation.outputs.version }}
          cd testing-framework/terraform
          make execute-batch-test
          
      - name: output cache misses
        if: ${{ failure() }}
        run: |
          export TF_VAR_aoc_version=${{ needs.e2etest-preparation.outputs.version }}
          cd testing-framework/terraform
          make checkCacheHits
      
      # This is here just in case workflow cancel
      # We first kill terraform processes to ensure that no state
      # file locks are being held from SIGTERMS dispatched in previous
      # steps. 
      - name: Destroy resources
        if: ${{ cancelled() }}
        shell: bash {0}
        run: |
          ps -ef | grep terraform | grep -v grep | awk '{print $2}' | xargs -n 1 kill
          cd testing-framework/terraform
          make terraformCleanup

  clean-ssm-package:
    runs-on: ubuntu-latest
    if: ${{ always() && needs.e2etest-preparation.result == 'success' }}
    needs: [run-batch-job,e2etest-preparation]
    steps:
      - uses: actions/checkout@v3
      - name: Configure AWS Credentials
        uses: aws-actions/configure-aws-credentials@v1-node16
        with:
          role-to-assume: ${{ secrets.COLLECTOR_ASSUMABLE_ROLE_ARN }}
          aws-region: us-west-2

      - name: restore cached packages
        id: cache_packages
        uses: actions/cache@v3
        with:
          path: "${{ env.PACKAGING_ROOT }}"
          key: "cached_packages_${{ github.run_id }}"

      - name: Get SSM package version
        id: versioning
        if: steps.cache_packages.outputs.cache-hit == 'true'
        run: |
          ssm_pkg_version=$(cat $PACKAGING_ROOT/VERSION)
          echo "ssm_pkg_version=$ssm_pkg_version" >> $GITHUB_OUTPUT
      - name: Rollback SSM default version
        if: steps.cache_packages.outputs.cache-hit == 'true'
        run: |
          ssm_package_name=${{ env.SSM_PACKAGE_NAME }} version=${{ steps.versioning.outputs.ssm_pkg_version }} bash tools/ssm/ssm_rollback_default_version.sh
      - name: clean up SSM test package
        if: steps.cache_packages.outputs.cache-hit == 'true'
        run: |
          aws ssm describe-document --name ${{ env.SSM_PACKAGE_NAME }} --version-name ${{ steps.versioning.outputs.ssm_pkg_version }} >/dev/null 2>&1 && \
            aws ssm delete-document --name ${{ env.SSM_PACKAGE_NAME }} --version-name ${{ steps.versioning.outputs.ssm_pkg_version }}

  validate-all-tests-pass:
    runs-on: ubuntu-latest
    needs: [run-batch-job,e2etest-preparation,create-test-ref,get-testing-suites]
    if: always()
    steps:
      - name: Checkout
        uses: actions/checkout@v3
        with:
          repository: ${{ env.TESTING_FRAMEWORK_REPO }}
          path: testing-framework
          ref: ${{ needs.create-test-ref.outputs.testRef }}

      - name: Set up Go 1.x
        uses: actions/setup-go@v3
        with:
          go-version: ${{ env.GO_VERSION }}
          
      - name: Configure AWS Credentials
        uses: aws-actions/configure-aws-credentials@v1-node16
        with:
          role-to-assume: ${{ secrets.COLLECTOR_ASSUMABLE_ROLE_ARN }}
          aws-region: us-west-2

      # combine all test-case-batch values
      - name: create test-case-batch file
        run: |
          jsonStr='${{ needs.get-testing-suites.outputs.test-case-batch-value }}'
          jsonStr="$(jq -r '.[] | join("\n")' <<< "${jsonStr}")"
          echo "$jsonStr" >> testing-framework/terraform/test-case-batch
          cat testing-framework/terraform/test-case-batch

      - name: output cache misses
        run: |
          export TF_VAR_aoc_version=${{ needs.e2etest-preparation.outputs.version }}
          cd testing-framework/terraform
          make checkCacheHits

  publish-ci-status:
    runs-on: ubuntu-latest
    needs: [validate-all-tests-pass]
    if: always()
    steps:
      - name: Configure AWS Credentials
        uses: aws-actions/configure-aws-credentials@v1-node16
        with:
          role-to-assume: ${{ secrets.COLLECTOR_ASSUMABLE_ROLE_ARN }}
          aws-region: us-west-2

      - name: Publish CI status
        run: |
          if [ '${{ needs.validate-all-tests-pass.result }}' = 'success' ]; then
            aws cloudwatch put-metric-data --namespace 'ADOT/GitHubActions' \
              --metric-name Success \
              --dimensions repository=${{ github.repository }},branch=${{ github.ref_name }},workflow=CI \
              --value 1.0
          else
            aws cloudwatch put-metric-data --namespace 'ADOT/GitHubActions' \
              --metric-name Success \
              --dimensions repository=${{ github.repository }},branch=${{ github.ref_name }},workflow=CI \
              --value 0.0
          fi<|MERGE_RESOLUTION|>--- conflicted
+++ resolved
@@ -68,13 +68,9 @@
       - name: Set testRef output
         id: setRef
         run: |
-<<<<<<< HEAD
+
           if [[ ${{ github.ref_name }} == release/v* ]]; then 
             echo "ref=${{github.ref_name}}" >> $GITHUB_OUTPUT
-=======
-          if [[ ${{ github.ref_name }} == release/v* ]] || [[ ${{ github.ref_name }} == dev ]]; then
-            echo "::set-output name=ref::${{github.ref_name}}"
->>>>>>> d9967ce9
           else
             echo "ref=terraform" >> $GITHUB_OUTPUT
           fi
