/*
 * Copyright Amazon.com, Inc. or its affiliates. All Rights Reserved.
 *
 * Licensed under the Apache License, Version 2.0 (the "License").
 * You may not use this file except in compliance with the License.
 * A copy of the License is located at
 *
 *     http://www.apache.org/licenses/LICENSE-2.0
 *
 * or in the "license" file accompanying this file. This file is distributed
 * on an "AS IS" BASIS, WITHOUT WARRANTIES OR CONDITIONS OF ANY KIND, either
 * express or implied. See the License for the specific language governing
 * permissions and limitations under the License.
 */

package main // import "aws-observability.io/collector/cmd/awscollector"

import (
	"fmt"
	"log"
	"os"

	"go.opentelemetry.io/collector/otelcol"

	"github.com/spf13/cobra"
	"go.opentelemetry.io/collector/component"
	"go.opentelemetry.io/collector/featuregate"
	"go.uber.org/zap"

	"github.com/aws-observability/aws-otel-collector/pkg/config"
	"github.com/aws-observability/aws-otel-collector/pkg/defaultcomponents"
	"github.com/aws-observability/aws-otel-collector/pkg/extraconfig"
	"github.com/aws-observability/aws-otel-collector/pkg/logger"
	"github.com/aws-observability/aws-otel-collector/tools/version"
)

const (
	awsProfileKey        = "AWS_PROFILE"
	awsCredentialFileKey = "AWS_SHARED_CREDENTIALS_FILE" //nolint:gosec // this is a false positive for G101: Potential hardcoded credentials
)

// aws-otel-collector is built upon opentelemetry-collector.
// in main() function, aws team has customized logging and configuration handling
// logic and it only supports the selected components which have been verified by AWS
// from opentelemetry-collector list
func main() {
	// get extra config
	extraConfig, err := extraconfig.GetExtraConfig()
	if err != nil {
		log.Printf("found no extra config, skip it, err: %v", err)
	}

	logger.SetupErrorLogger()

	factories, err := defaultcomponents.Components()
	if err != nil {
		log.Fatalf("failed to build components: %v", err)
	}

	// set the collector config from extracfg file
	if extraConfig != nil {
		setCollectorConfigFromExtraCfg(extraConfig)
	}

	info := component.BuildInfo{
		Command:     "aws-otel-collector",
		Description: "AWS OTel Collector",
		Version:     version.Version,
	}

	params := otelcol.CollectorSettings{
		Factories:      factories,
		BuildInfo:      info,
		LoggingOptions: []zap.Option{logger.WrapCoreOpt()},
	}

	if err = run(params); err != nil {
		logFatal(err)
	}
}

func runInteractive(params otelcol.CollectorSettings) error {
	cmd := newCommand(params)
	err := cmd.Execute()
	if err != nil {
		return fmt.Errorf("application run finished with error: %w", err)
	}

	return nil
}

func setCollectorConfigFromExtraCfg(extraCfg *extraconfig.ExtraConfig) {
	if extraCfg.LoggingLevel != "" {
		logger.SetLogLevel(extraCfg.LoggingLevel)
	}
	if extraCfg.AwsProfile != "" {
		os.Setenv(awsProfileKey, extraCfg.AwsProfile)
	}
	if extraCfg.AwsCredentialFile != "" {
		os.Setenv(awsCredentialFileKey, extraCfg.AwsCredentialFile)
	}
}

// newCommand constructs a new cobra.Command using the given settings.
func newCommand(params otelcol.CollectorSettings) *cobra.Command {
	flagSet := config.Flags(featuregate.GlobalRegistry())
	// build the Command we will use that only has config/set flags
	rootCmd := &cobra.Command{
		Use:          params.BuildInfo.Command,
		Version:      params.BuildInfo.Version,
		SilenceUsage: true,
		RunE: func(cmd *cobra.Command, args []string) error {
<<<<<<< HEAD

			flags := config.GetFeatureGatesFlag(flagSet)

			for featureKey, featureEnable := range flags {
				if err := featuregate.GlobalRegistry().Set(featureKey, featureEnable); err != nil {
					return err
				}
			}

=======
>>>>>>> b575a2da
			// Initialize provider after flags have been set
			params.ConfigProvider = config.GetConfigProvider(flagSet)
			col, err := otelcol.NewCollector(params)
			if err != nil {
				return fmt.Errorf("failed to construct the application: %w", err)
			}
			return col.Run(cmd.Context())
		},
	}

	rootCmd.Flags().AddGoFlagSet(flagSet)
	return rootCmd
}<|MERGE_RESOLUTION|>--- conflicted
+++ resolved
@@ -110,18 +110,6 @@
 		Version:      params.BuildInfo.Version,
 		SilenceUsage: true,
 		RunE: func(cmd *cobra.Command, args []string) error {
-<<<<<<< HEAD
-
-			flags := config.GetFeatureGatesFlag(flagSet)
-
-			for featureKey, featureEnable := range flags {
-				if err := featuregate.GlobalRegistry().Set(featureKey, featureEnable); err != nil {
-					return err
-				}
-			}
-
-=======
->>>>>>> b575a2da
 			// Initialize provider after flags have been set
 			params.ConfigProvider = config.GetConfigProvider(flagSet)
 			col, err := otelcol.NewCollector(params)
