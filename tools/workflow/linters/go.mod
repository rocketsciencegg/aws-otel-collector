module github.com/aws-observability/aws-otel-collector/tools/workflow/linters

go 1.21

toolchain go1.21.7

require (
	github.com/golangci/golangci-lint v1.56.2
	go.opentelemetry.io/build-tools/dbotconf v0.12.0
	golang.org/x/tools v0.18.0
	honnef.co/go/tools v0.4.6
	mvdan.cc/sh/v3 v3.8.0
)

require (
	4d63.com/gocheckcompilerdirectives v1.2.1 // indirect
	4d63.com/gochecknoglobals v0.2.1 // indirect
	github.com/4meepo/tagalign v1.3.3 // indirect
	github.com/Abirdcfly/dupword v0.0.13 // indirect
	github.com/Antonboom/errname v0.1.12 // indirect
	github.com/Antonboom/nilnil v0.1.7 // indirect
	github.com/Antonboom/testifylint v1.1.2 // indirect
	github.com/BurntSushi/toml v1.3.2 // indirect
	github.com/Djarvur/go-err113 v0.0.0-20210108212216-aea10b59be24 // indirect
	github.com/GaijinEntertainment/go-exhaustruct/v3 v3.2.0 // indirect
	github.com/Masterminds/semver v1.5.0 // indirect
	github.com/OpenPeeDeeP/depguard/v2 v2.2.0 // indirect
	github.com/alecthomas/go-check-sumtype v0.1.4 // indirect
	github.com/alexkohler/nakedret/v2 v2.0.2 // indirect
	github.com/alexkohler/prealloc v1.0.0 // indirect
	github.com/alingse/asasalint v0.0.11 // indirect
	github.com/ashanbrown/forbidigo v1.6.0 // indirect
	github.com/ashanbrown/makezero v1.1.1 // indirect
	github.com/beorn7/perks v1.0.1 // indirect
	github.com/bkielbasa/cyclop v1.2.1 // indirect
	github.com/blizzy78/varnamelen v0.8.0 // indirect
	github.com/bombsimon/wsl/v4 v4.2.1 // indirect
	github.com/breml/bidichk v0.2.7 // indirect
	github.com/breml/errchkjson v0.3.6 // indirect
	github.com/butuzov/ireturn v0.3.0 // indirect
	github.com/butuzov/mirror v1.1.0 // indirect
	github.com/catenacyber/perfsprint v0.6.0 // indirect
	github.com/ccojocar/zxcvbn-go v1.0.2 // indirect
	github.com/cespare/xxhash/v2 v2.1.2 // indirect
	github.com/charithe/durationcheck v0.0.10 // indirect
	github.com/chavacava/garif v0.1.0 // indirect
	github.com/curioswitch/go-reassign v0.2.0 // indirect
	github.com/daixiang0/gci v0.12.1 // indirect
	github.com/davecgh/go-spew v1.1.1 // indirect
	github.com/denis-tingaikin/go-header v0.4.3 // indirect
	github.com/esimonov/ifshort v1.0.4 // indirect
	github.com/ettle/strcase v0.2.0 // indirect
	github.com/fatih/color v1.16.0 // indirect
	github.com/fatih/structtag v1.2.0 // indirect
	github.com/firefart/nonamedreturns v1.0.4 // indirect
	github.com/fsnotify/fsnotify v1.6.0 // indirect
	github.com/fzipp/gocyclo v0.6.0 // indirect
	github.com/ghostiam/protogetter v0.3.4 // indirect
	github.com/go-critic/go-critic v0.11.1 // indirect
	github.com/go-toolsmith/astcast v1.1.0 // indirect
	github.com/go-toolsmith/astcopy v1.1.0 // indirect
	github.com/go-toolsmith/astequal v1.2.0 // indirect
	github.com/go-toolsmith/astfmt v1.1.0 // indirect
	github.com/go-toolsmith/astp v1.1.0 // indirect
	github.com/go-toolsmith/strparse v1.1.0 // indirect
	github.com/go-toolsmith/typep v1.1.0 // indirect
	github.com/go-viper/mapstructure/v2 v2.0.0-alpha.1 // indirect
	github.com/go-xmlfmt/xmlfmt v1.1.2 // indirect
	github.com/gobwas/glob v0.2.3 // indirect
	github.com/gofrs/flock v0.8.1 // indirect
	github.com/golang/protobuf v1.5.3 // indirect
	github.com/golangci/check v0.0.0-20180506172741-cfe4005ccda2 // indirect
	github.com/golangci/dupl v0.0.0-20180902072040-3e9179ac440a // indirect
	github.com/golangci/go-misc v0.0.0-20220329215616-d24fe342adfe // indirect
	github.com/golangci/gofmt v0.0.0-20231018234816-f50ced29576e // indirect
	github.com/golangci/lint-1 v0.0.0-20191013205115-297bf364a8e0 // indirect
	github.com/golangci/maligned v0.0.0-20180506175553-b1d89398deca // indirect
	github.com/golangci/misspell v0.4.1 // indirect
	github.com/golangci/revgrep v0.5.2 // indirect
	github.com/golangci/unconvert v0.0.0-20180507085042-28b1c447d1f4 // indirect
	github.com/google/go-cmp v0.6.0 // indirect
	github.com/google/renameio/v2 v2.0.0 // indirect
	github.com/gordonklaus/ineffassign v0.1.0 // indirect
	github.com/gostaticanalysis/analysisutil v0.7.1 // indirect
	github.com/gostaticanalysis/comment v1.4.2 // indirect
	github.com/gostaticanalysis/forcetypeassert v0.1.0 // indirect
	github.com/gostaticanalysis/nilerr v0.1.1 // indirect
	github.com/hashicorp/go-version v1.6.0 // indirect
	github.com/hashicorp/hcl v1.0.0 // indirect
	github.com/hexops/gotextdiff v1.0.3 // indirect
	github.com/inconshreveable/mousetrap v1.1.0 // indirect
	github.com/jgautheron/goconst v1.7.0 // indirect
	github.com/jingyugao/rowserrcheck v1.1.1 // indirect
	github.com/jirfag/go-printf-func-name v0.0.0-20200119135958-7558a9eaa5af // indirect
	github.com/jjti/go-spancheck v0.5.2 // indirect
	github.com/julz/importas v0.1.0 // indirect
	github.com/kisielk/errcheck v1.7.0 // indirect
	github.com/kisielk/gotool v1.0.0 // indirect
	github.com/kkHAIKE/contextcheck v1.1.4 // indirect
	github.com/kulti/thelper v0.6.3 // indirect
	github.com/kunwardeep/paralleltest v1.0.9 // indirect
	github.com/kyoh86/exportloopref v0.1.11 // indirect
	github.com/ldez/gomoddirectives v0.2.3 // indirect
	github.com/ldez/tagliatelle v0.5.0 // indirect
	github.com/leonklingele/grouper v1.1.1 // indirect
	github.com/lufeee/execinquery v1.2.1 // indirect
	github.com/macabu/inamedparam v0.1.3 // indirect
	github.com/magiconair/properties v1.8.7 // indirect
	github.com/maratori/testableexamples v1.0.0 // indirect
	github.com/maratori/testpackage v1.1.1 // indirect
	github.com/matoous/godox v0.0.0-20230222163458-006bad1f9d26 // indirect
	github.com/mattn/go-colorable v0.1.13 // indirect
	github.com/mattn/go-isatty v0.0.20 // indirect
	github.com/mattn/go-runewidth v0.0.9 // indirect
	github.com/matttproud/golang_protobuf_extensions v1.0.1 // indirect
	github.com/mbilski/exhaustivestruct v1.2.0 // indirect
	github.com/mgechev/revive v1.3.7 // indirect
	github.com/mitchellh/go-homedir v1.1.0 // indirect
	github.com/mitchellh/mapstructure v1.5.0 // indirect
	github.com/moricho/tparallel v0.3.1 // indirect
	github.com/nakabonne/nestif v0.3.1 // indirect
	github.com/nishanths/exhaustive v0.12.0 // indirect
	github.com/nishanths/predeclared v0.2.2 // indirect
	github.com/nunnatsa/ginkgolinter v0.15.2 // indirect
	github.com/olekukonko/tablewriter v0.0.5 // indirect
	github.com/pelletier/go-toml/v2 v2.0.6 // indirect
	github.com/pkg/diff v0.0.0-20210226163009-20ebb0f2a09e // indirect
	github.com/pmezard/go-difflib v1.0.0 // indirect
	github.com/polyfloyd/go-errorlint v1.4.8 // indirect
	github.com/prometheus/client_golang v1.12.1 // indirect
	github.com/prometheus/client_model v0.2.0 // indirect
	github.com/prometheus/common v0.32.1 // indirect
	github.com/prometheus/procfs v0.7.3 // indirect
	github.com/quasilyte/go-ruleguard v0.4.0 // indirect
	github.com/quasilyte/gogrep v0.5.0 // indirect
	github.com/quasilyte/regex/syntax v0.0.0-20210819130434-b3f0c404a727 // indirect
	github.com/quasilyte/stdinfo v0.0.0-20220114132959-f7386bf02567 // indirect
	github.com/ryancurrah/gomodguard v1.3.0 // indirect
	github.com/ryanrolds/sqlclosecheck v0.5.1 // indirect
	github.com/sanposhiho/wastedassign/v2 v2.0.7 // indirect
	github.com/sashamelentyev/interfacebloat v1.1.0 // indirect
	github.com/sashamelentyev/usestdlibvars v1.25.0 // indirect
	github.com/securego/gosec/v2 v2.19.0 // indirect
	github.com/shazow/go-diff v0.0.0-20160112020656-b6b7b6733b8c // indirect
	github.com/sirupsen/logrus v1.9.3 // indirect
	github.com/sivchari/containedctx v1.0.3 // indirect
	github.com/sivchari/nosnakecase v1.7.0 // indirect
	github.com/sivchari/tenv v1.7.1 // indirect
	github.com/sonatard/noctx v0.0.2 // indirect
	github.com/sourcegraph/go-diff v0.7.0 // indirect
	github.com/spf13/afero v1.11.0 // indirect
	github.com/spf13/cast v1.5.0 // indirect
	github.com/spf13/cobra v1.8.0 // indirect
	github.com/spf13/jwalterweatherman v1.1.0 // indirect
	github.com/spf13/pflag v1.0.5 // indirect
	github.com/spf13/viper v1.15.0 // indirect
	github.com/ssgreg/nlreturn/v2 v2.2.1 // indirect
	github.com/stbenjam/no-sprintf-host-port v0.1.1 // indirect
	github.com/stretchr/objx v0.5.0 // indirect
	github.com/stretchr/testify v1.8.4 // indirect
	github.com/subosito/gotenv v1.4.2 // indirect
	github.com/t-yuki/gocover-cobertura v0.0.0-20180217150009-aaee18c8195c // indirect
	github.com/tdakkota/asciicheck v0.2.0 // indirect
	github.com/tetafro/godot v1.4.16 // indirect
	github.com/timakin/bodyclose v0.0.0-20230421092635-574207250966 // indirect
	github.com/timonwong/loggercheck v0.9.4 // indirect
	github.com/tomarrell/wrapcheck/v2 v2.8.1 // indirect
	github.com/tommy-muehle/go-mnd/v2 v2.5.1 // indirect
	github.com/ultraware/funlen v0.1.0 // indirect
	github.com/ultraware/whitespace v0.1.0 // indirect
	github.com/uudashr/gocognit v1.1.2 // indirect
	github.com/xen0n/gosmopolitan v1.2.2 // indirect
	github.com/yagipy/maintidx v1.0.0 // indirect
	github.com/yeya24/promlinter v0.2.0 // indirect
	github.com/ykadowak/zerologlint v0.1.5 // indirect
	gitlab.com/bosi/decorder v0.4.1 // indirect
	go-simpler.org/musttag v0.8.0 // indirect
	go-simpler.org/sloglint v0.4.0 // indirect
	go.opentelemetry.io/build-tools v0.12.0 // indirect
	go.uber.org/multierr v1.11.0 // indirect
<<<<<<< HEAD
	go.uber.org/zap v1.27.0 // indirect
	golang.org/x/exp v0.0.0-20240103183307-be819d1f06fc // indirect
	golang.org/x/exp/typeparams v0.0.0-20231219180239-dc181d75b848 // indirect
	golang.org/x/mod v0.15.0 // indirect
	golang.org/x/sync v0.6.0 // indirect
	golang.org/x/sys v0.17.0 // indirect
	golang.org/x/term v0.17.0 // indirect
	golang.org/x/text v0.14.0 // indirect
	google.golang.org/protobuf v1.31.0 // indirect
=======
	go.uber.org/zap v1.26.0 // indirect
	golang.org/x/exp v0.0.0-20230510235704-dd950f8aeaea // indirect
	golang.org/x/exp/typeparams v0.0.0-20230307190834-24139beb5833 // indirect
	golang.org/x/mod v0.14.0 // indirect
	golang.org/x/sync v0.5.0 // indirect
	golang.org/x/sys v0.16.0 // indirect
	golang.org/x/term v0.8.0 // indirect
	golang.org/x/text v0.13.0 // indirect
	google.golang.org/protobuf v1.33.0 // indirect
>>>>>>> 50316fe3
	gopkg.in/ini.v1 v1.67.0 // indirect
	gopkg.in/yaml.v2 v2.4.0 // indirect
	gopkg.in/yaml.v3 v3.0.1 // indirect
	mvdan.cc/editorconfig v0.2.1-0.20231228180347-1925077f8eb2 // indirect
	mvdan.cc/gofumpt v0.6.0 // indirect
	mvdan.cc/interfacer v0.0.0-20180901003855-c20040233aed // indirect
	mvdan.cc/lint v0.0.0-20170908181259-adc824a0674b // indirect
	mvdan.cc/unparam v0.0.0-20240104100049-c549a3470d14 // indirect
)

// somehow the v1.0.0 version on go mod proxy is inconsistent with using direct ..
replace github.com/tomarrell/wrapcheck v1.0.0 => github.com/tomarrell/wrapcheck v1.1.0

// v0.6.1 has a bad tag
replace github.com/blizzy78/varnamelen v0.6.1 => github.com/blizzy78/varnamelen v0.6.2

// The v0.3.0 tag was overwritten, replacing with v0.3.1
replace github.com/moricho/tparallel v0.3.0 => github.com/moricho/tparallel v0.3.1<|MERGE_RESOLUTION|>--- conflicted
+++ resolved
@@ -178,7 +178,6 @@
 	go-simpler.org/sloglint v0.4.0 // indirect
 	go.opentelemetry.io/build-tools v0.12.0 // indirect
 	go.uber.org/multierr v1.11.0 // indirect
-<<<<<<< HEAD
 	go.uber.org/zap v1.27.0 // indirect
 	golang.org/x/exp v0.0.0-20240103183307-be819d1f06fc // indirect
 	golang.org/x/exp/typeparams v0.0.0-20231219180239-dc181d75b848 // indirect
@@ -187,18 +186,7 @@
 	golang.org/x/sys v0.17.0 // indirect
 	golang.org/x/term v0.17.0 // indirect
 	golang.org/x/text v0.14.0 // indirect
-	google.golang.org/protobuf v1.31.0 // indirect
-=======
-	go.uber.org/zap v1.26.0 // indirect
-	golang.org/x/exp v0.0.0-20230510235704-dd950f8aeaea // indirect
-	golang.org/x/exp/typeparams v0.0.0-20230307190834-24139beb5833 // indirect
-	golang.org/x/mod v0.14.0 // indirect
-	golang.org/x/sync v0.5.0 // indirect
-	golang.org/x/sys v0.16.0 // indirect
-	golang.org/x/term v0.8.0 // indirect
-	golang.org/x/text v0.13.0 // indirect
 	google.golang.org/protobuf v1.33.0 // indirect
->>>>>>> 50316fe3
 	gopkg.in/ini.v1 v1.67.0 // indirect
 	gopkg.in/yaml.v2 v2.4.0 // indirect
 	gopkg.in/yaml.v3 v3.0.1 // indirect
